--- conflicted
+++ resolved
@@ -16,10 +16,7 @@
   ICamelCaseMotionConfiguration,
   ITargetsConfiguration,
   Digraph,
-<<<<<<< HEAD
-=======
   ILeapConfiguration,
->>>>>>> ad3c8be8
 } from './iconfiguration';
 
 import * as packagejson from '../../package.json';
