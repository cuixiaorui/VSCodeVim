--- conflicted
+++ resolved
@@ -265,10 +265,7 @@
   leapShowMarkerPosition: 'after' | 'target' = 'after';
   leapLabels = 'sklyuiopnm,qwertzxcvbahdgjf;';
   leapCaseSensitive = false;
-<<<<<<< HEAD
-=======
   leapBidirectionalSearch = true;
->>>>>>> 37ab6be5
 
   targets: ITargetsConfiguration = {
     enable: false,
