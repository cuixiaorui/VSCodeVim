--- conflicted
+++ resolved
@@ -30,10 +30,7 @@
   leapShowMarkerPosition: 'after' | 'target' = 'after';
   leapLabels = 'sklyuiopnm,qwertzxcvbahdgjf;';
   leapCaseSensitive = false;
-<<<<<<< HEAD
-=======
   leapBidirectionalSearch = false;
->>>>>>> 37ab6be5
   surround = false;
   argumentObjectSeparators = [','];
   argumentObjectOpeningDelimiters = ['(', '['];
