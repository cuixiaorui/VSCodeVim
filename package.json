{
  "name": "vim",
  "displayName": "Vim",
  "description": "Vim emulation for Visual Studio Code",
  "icon": "images/icon.png",
  "version": "1.25.2",
  "publisher": "vscodevim",
  "galleryBanner": {
    "color": "#e3f4ff",
    "theme": "light"
  },
  "license": "MIT",
  "keywords": [
    "vim",
    "vi",
    "vscodevim"
  ],
  "repository": {
    "type": "git",
    "url": "https://github.com/VSCodeVim/Vim.git"
  },
  "homepage": "https://github.com/VSCodeVim/Vim",
  "bugs": {
    "url": "https://github.com/VSCodeVim/Vim/issues"
  },
  "engines": {
    "vscode": "^1.74.0"
  },
  "categories": [
    "Other",
    "Keymaps"
  ],
  "extensionKind": [
    "ui"
  ],
  "sideEffects": false,
  "activationEvents": [
    "*",
    "onCommand:type"
  ],
  "qna": "https://vscodevim.herokuapp.com/",
  "main": "./out/extension",
  "browser": "./out/extensionWeb",
  "capabilities": {
    "untrustedWorkspaces": {
      "supported": true
    },
    "virtualWorkspaces": true
  },
  "contributes": {
    "commands": [
      {
        "command": "toggleVim",
        "title": "Vim: Toggle Vim Mode"
      },
      {
        "command": "vim.showQuickpickCmdLine",
        "title": "Vim: Show Command Line"
      },
      {
        "command": "vim.editVimrc",
        "enablement": "!isWeb",
        "title": "Vim: Edit .vimrc"
      }
    ],
    "keybindings": [
      {
        "key": "Escape",
        "command": "extension.vim_escape",
        "when": "editorTextFocus && vim.active && !inDebugRepl"
      },
      {
        "key": "Escape",
        "command": "notebook.cell.quitEdit",
        "when": "inputFocus && notebookEditorFocused && !editorHasSelection && !editorHoverVisible && vim.active && vim.mode == 'Normal'"
      },
      {
        "key": "Home",
        "command": "extension.vim_home",
        "when": "editorTextFocus && vim.active && !inDebugRepl && vim.mode != 'Insert'"
      },
      {
        "key": "ctrl+home",
        "command": "extension.vim_ctrl+home",
        "when": "editorTextFocus && vim.active && !inDebugRepl && vim.mode != 'Insert'"
      },
      {
        "key": "End",
        "command": "extension.vim_end",
        "when": "editorTextFocus && vim.active && !inDebugRepl && vim.mode != 'Insert'"
      },
      {
        "key": "ctrl+end",
        "command": "extension.vim_ctrl+end",
        "when": "editorTextFocus && vim.active && !inDebugRepl && vim.mode != 'Insert'"
      },
      {
        "key": "Insert",
        "command": "extension.vim_insert",
        "when": "editorTextFocus && vim.active && !inDebugRepl"
      },
      {
        "key": "Backspace",
        "command": "extension.vim_backspace",
        "when": "editorTextFocus && vim.active && !inDebugRepl"
      },
      {
        "key": "Delete",
        "command": "extension.vim_delete",
        "when": "editorTextFocus && vim.active && !inDebugRepl"
      },
      {
        "key": "tab",
        "command": "extension.vim_tab",
        "when": "editorFocus && vim.active && vim.mode != 'Insert' && !inDebugRepl"
      },
      {
        "key": "shift+tab",
        "command": "extension.vim_shift+tab",
        "when": "editorFocus && vim.active && vim.mode != 'Insert' && !inDebugRepl"
      },
      {
        "key": "left",
        "command": "extension.vim_left",
        "when": "editorTextFocus && vim.active && !inDebugRepl"
      },
      {
        "key": "right",
        "command": "extension.vim_right",
        "when": "editorTextFocus && vim.active && !inDebugRepl"
      },
      {
        "key": "up",
        "command": "extension.vim_up",
        "when": "editorTextFocus && vim.active && !inDebugRepl && !suggestWidgetVisible && !parameterHintsVisible"
      },
      {
        "key": "down",
        "command": "extension.vim_down",
        "when": "editorTextFocus && vim.active && !inDebugRepl && !suggestWidgetVisible && !parameterHintsVisible"
      },
      {
        "key": "g g",
        "command": "list.focusFirst",
        "when": "listFocus && !inputFocus"
      },
      {
        "key": "h",
        "command": "list.collapse",
        "when": "listFocus && !inputFocus"
      },
      {
        "key": "j",
        "command": "list.focusDown",
        "when": "listFocus && !inputFocus"
      },
      {
        "key": "k",
        "command": "list.focusUp",
        "when": "listFocus && !inputFocus"
      },
      {
        "key": "l",
        "command": "list.select",
        "when": "listFocus && !inputFocus"
      },
      {
        "key": "o",
        "command": "list.toggleExpand",
        "when": "listFocus && !inputFocus"
      },
      {
        "key": "/",
        "command": "list.toggleKeyboardNavigation",
        "when": "listFocus && !inputFocus && listSupportsKeyboardNavigation"
      },
      {
        "key": "ctrl+a",
        "command": "extension.vim_ctrl+a",
        "when": "editorTextFocus && vim.active && vim.use<C-a> && !inDebugRepl"
      },
      {
        "key": "ctrl+b",
        "command": "extension.vim_ctrl+b",
        "when": "editorTextFocus && vim.active && vim.use<C-b> && vim.mode != 'Insert' && !inDebugRepl"
      },
      {
        "key": "ctrl+c",
        "command": "extension.vim_ctrl+c",
        "when": "editorTextFocus && vim.active && vim.use<C-c> && !inDebugRepl && vim.overrideCtrlC"
      },
      {
        "key": "ctrl+d",
        "command": "extension.vim_ctrl+d",
        "when": "editorTextFocus && vim.active && vim.use<C-d> && !inDebugRepl"
      },
      {
        "key": "ctrl+d",
        "command": "list.focusPageDown",
        "when": "listFocus && !inputFocus"
      },
      {
        "key": "ctrl+e",
        "command": "extension.vim_ctrl+e",
        "when": "editorTextFocus && vim.active && vim.use<C-e> && !inDebugRepl"
      },
      {
        "key": "ctrl+f",
        "command": "extension.vim_ctrl+f",
        "when": "editorTextFocus && vim.active && vim.use<C-f> && vim.mode != 'Insert' && !inDebugRepl"
      },
      {
        "key": "ctrl+g",
        "command": "extension.vim_ctrl+g",
        "when": "editorTextFocus && vim.active && vim.use<C-g> && !inDebugRepl"
      },
      {
        "key": "ctrl+h",
        "command": "extension.vim_ctrl+h",
        "when": "editorTextFocus && vim.active && vim.use<C-h> && !inDebugRepl"
      },
      {
        "key": "ctrl+i",
        "command": "extension.vim_ctrl+i",
        "when": "editorTextFocus && vim.active && vim.use<C-i> && !inDebugRepl"
      },
      {
        "key": "ctrl+j",
        "command": "extension.vim_ctrl+j",
        "when": "editorTextFocus && vim.active && vim.use<C-j> && !inDebugRepl"
      },
      {
        "key": "ctrl+k",
        "command": "extension.vim_ctrl+k",
        "when": "editorTextFocus && vim.active && vim.use<C-k> && !inDebugRepl"
      },
      {
        "key": "ctrl+l",
        "command": "extension.vim_navigateCtrlL",
        "when": "editorTextFocus && vim.active && vim.use<C-l> && !inDebugRepl"
      },
      {
        "key": "ctrl+m",
        "command": "extension.vim_ctrl+m",
        "when": "editorTextFocus && vim.active && vim.use<C-m> && !inDebugRepl || vim.mode == 'CommandlineInProgress' && vim.active && vim.use<C-m> && !inDebugRepl || vim.mode == 'SearchInProgressMode' && vim.active && vim.use<C-m> && !inDebugRepl"
      },
      {
        "key": "ctrl+n",
        "command": "extension.vim_ctrl+n",
        "when": "editorTextFocus && vim.active && vim.use<C-n> && !inDebugRepl || vim.mode == 'CommandlineInProgress' && vim.active && vim.use<C-n> && !inDebugRepl || vim.mode == 'SearchInProgressMode' && vim.active && vim.use<C-n> && !inDebugRepl"
      },
      {
        "key": "ctrl+o",
        "command": "extension.vim_ctrl+o",
        "when": "editorTextFocus && vim.active && vim.use<C-o> && !inDebugRepl"
      },
      {
        "key": "ctrl+p",
        "command": "extension.vim_ctrl+p",
        "when": "suggestWidgetVisible && vim.active && vim.use<C-p> && !inDebugRepl || vim.mode == 'CommandlineInProgress' && vim.active && vim.use<C-p> && !inDebugRepl || vim.mode == 'SearchInProgressMode' && vim.active && vim.use<C-p> && !inDebugRepl"
      },
      {
        "key": "ctrl+q",
        "command": "extension.vim_winCtrlQ",
        "when": "editorTextFocus && vim.active && vim.use<C-q> && !inDebugRepl"
      },
      {
        "key": "ctrl+r",
        "command": "extension.vim_ctrl+r",
        "when": "editorTextFocus && vim.active && vim.use<C-r> && !inDebugRepl"
      },
      {
        "key": "ctrl+s",
        "command": "extension.vim_ctrl+s",
        "when": "editorTextFocus && vim.active && vim.use<C-s> && !inDebugRepl"
      },
      {
        "key": "ctrl+t",
        "command": "extension.vim_ctrl+t",
        "when": "editorTextFocus && vim.active && vim.use<C-t> && !inDebugRepl"
      },
      {
        "key": "ctrl+u",
        "command": "extension.vim_ctrl+u",
        "when": "editorTextFocus && vim.active && vim.use<C-u> && !inDebugRepl"
      },
      {
        "key": "ctrl+u",
        "command": "list.focusPageUp",
        "when": "listFocus && !inputFocus"
      },
      {
        "key": "ctrl+v",
        "command": "extension.vim_ctrl+v",
        "when": "editorTextFocus && vim.active && vim.use<C-v> && !inDebugRepl"
      },
      {
        "key": "ctrl+w",
        "command": "extension.vim_ctrl+w",
        "when": "editorTextFocus && vim.active && vim.use<C-w> && !inDebugRepl"
      },
      {
        "key": "ctrl+x",
        "command": "extension.vim_ctrl+x",
        "when": "editorTextFocus && vim.active && vim.use<C-x> && !inDebugRepl"
      },
      {
        "key": "ctrl+y",
        "command": "extension.vim_ctrl+y",
        "when": "editorTextFocus && vim.active && vim.use<C-y> && !inDebugRepl"
      },
      {
        "key": "ctrl+z",
        "command": "extension.vim_ctrl+z",
        "when": "editorTextFocus && vim.active && vim.use<C-z> && !inDebugRepl"
      },
      {
        "key": "ctrl+6",
        "command": "extension.vim_ctrl+6",
        "when": "editorTextFocus && vim.active && vim.use<C-6> && !inDebugRepl"
      },
      {
        "key": "ctrl+^",
        "command": "extension.vim_ctrl+^",
        "when": "editorTextFocus && vim.active && vim.use<C-^> && !inDebugRepl"
      },
      {
        "key": "ctrl+[",
        "command": "extension.vim_ctrl+[",
        "when": "editorTextFocus && vim.active && vim.use<C-[> && !inDebugRepl"
      },
      {
        "key": "ctrl+]",
        "command": "extension.vim_ctrl+]",
        "when": "editorTextFocus && vim.active && vim.use<C-]> && !inDebugRepl"
      },
      {
        "key": "ctrl+shift+2",
        "command": "extension.vim_ctrl+shift+2",
        "when": "editorTextFocus && vim.active && vim.use<C-shift+2>"
      },
      {
        "key": "ctrl+up",
        "command": "extension.vim_ctrl+up",
        "when": "editorTextFocus && vim.active && vim.mode != 'Insert' && !inDebugRepl"
      },
      {
        "key": "ctrl+down",
        "command": "extension.vim_ctrl+down",
        "when": "editorTextFocus && vim.active && vim.mode != 'Insert' && !inDebugRepl"
      },
      {
        "key": "ctrl+left",
        "command": "extension.vim_ctrl+left",
        "when": "editorTextFocus && vim.active && vim.mode != 'Insert' && !inDebugRepl"
      },
      {
        "key": "ctrl+right",
        "command": "extension.vim_ctrl+right",
        "when": "editorTextFocus && vim.active && vim.mode != 'Insert' && !inDebugRepl"
      },
      {
        "key": "ctrl+pagedown",
        "command": "extension.vim_ctrl+pagedown",
        "when": "editorTextFocus && vim.active && vim.use<C-pagedown> && !inDebugRepl"
      },
      {
        "key": "ctrl+pageup",
        "command": "extension.vim_ctrl+pageup",
        "when": "editorTextFocus && vim.active && vim.use<C-pageup> && !inDebugRepl"
      },
      {
        "key": "ctrl+space",
        "command": "extension.vim_ctrl+space",
        "when": "editorTextFocus && vim.active && vim.use<C-space> && !inDebugRepl && vim.mode != 'Insert'"
      },
      {
        "key": "shift+G",
        "command": "list.focusLast",
        "when": "listFocus && !inputFocus"
      },
      {
        "key": "ctrl+backspace",
        "command": "extension.vim_ctrl+backspace",
        "when": "editorTextFocus && vim.active && vim.use<C-BS> && vim.mode != 'Insert' && !inDebugRepl"
      },
      {
        "key": "shift+backspace",
        "command": "extension.vim_shift+backspace",
        "when": "editorTextFocus && vim.active && vim.use<S-BS> && vim.mode != 'Insert' && !inDebugRepl"
      },
      {
        "key": "cmd+left",
        "command": "extension.vim_cmd+left",
        "when": "editorTextFocus && vim.active && vim.use<D-left> && !inDebugRepl && vim.mode != 'Insert'"
      },
      {
        "key": "cmd+right",
        "command": "extension.vim_cmd+right",
        "when": "editorTextFocus && vim.active && vim.use<D-right> && !inDebugRepl && vim.mode != 'Insert'"
      },
      {
        "key": "cmd+a",
        "command": "extension.vim_cmd+a",
        "when": "editorTextFocus && vim.active && vim.use<D-a> && !inDebugRepl && vim.mode != 'Insert'"
      },
      {
        "key": "cmd+c",
        "command": "extension.vim_cmd+c",
        "when": "editorTextFocus && vim.active && vim.use<D-c> && vim.overrideCopy && !inDebugRepl"
      },
      {
        "key": "cmd+d",
        "command": "extension.vim_cmd+d",
        "when": "editorTextFocus && vim.active && vim.use<D-d> && !inDebugRepl"
      },
      {
        "key": "cmd+v",
        "command": "extension.vim_cmd+v",
        "when": "editorTextFocus && vim.active && vim.use<D-v> && vim.mode == 'CommandlineInProgress' && !inDebugRepl || editorTextFocus && vim.active && vim.use<D-v> && vim.mode == 'SearchInProgressMode' && !inDebugRepl"
      },
      {
        "key": "ctrl+alt+down",
        "linux": "shift+alt+down",
        "mac": "cmd+alt+down",
        "command": "extension.vim_cmd+alt+down",
        "when": "editorTextFocus && vim.active && !inDebugRepl"
      },
      {
        "key": "ctrl+alt+up",
        "linux": "shift+alt+up",
        "mac": "cmd+alt+up",
        "command": "extension.vim_cmd+alt+up",
        "when": "editorTextFocus && vim.active && !inDebugRepl"
      },
      {
        "key": "j",
        "command": "notebook.focusNextEditor",
        "when": "vim.mode == 'Normal' && editorTextFocus && inputFocus && notebookEditorFocused && notebookEditorCursorAtBoundary != 'none' && notebookEditorCursorAtBoundary != 'top'"
      },
      {
        "key": "k",
        "command": "notebook.focusPreviousEditor",
        "when": "vim.mode == 'Normal' && editorTextFocus && inputFocus && notebookEditorFocused && notebookEditorCursorAtBoundary != 'bottom' && notebookEditorCursorAtBoundary != 'none'"
      }
    ],
    "configuration": {
      "title": "Vim",
      "type": "object",
      "properties": {
        "vim.normalModeKeyBindings": {
          "type": "array",
          "markdownDescription": "Remapped keys in Normal mode. Allows mapping to Vim commands or VS Code actions. See [README](https://github.com/VSCodeVim/Vim/#key-remapping) for details.",
          "scope": "application"
        },
        "vim.normalModeKeyBindingsNonRecursive": {
          "type": "array",
          "markdownDescription": "Non-recursive remapped keys in Normal mode. Allows mapping to Vim commands or VS Code actions. See [README](https://github.com/VSCodeVim/Vim/#key-remapping) for details.",
          "scope": "application"
        },
        "vim.operatorPendingModeKeyBindings": {
          "type": "array",
          "markdownDescription": "Remapped keys in OperatorPending mode. Allows mapping to Vim commands or VS Code actions. See [README](https://github.com/VSCodeVim/Vim/#key-remapping) for details.",
          "scope": "application"
        },
        "vim.operatorPendingModeKeyBindingsNonRecursive": {
          "type": "array",
          "markdownDescription": "Non-recursive remapped keys in OperatorPending mode. Allows mapping to Vim commands or VS Code actions. See [README](https://github.com/VSCodeVim/Vim/#key-remapping) for details.",
          "scope": "application"
        },
        "vim.useCtrlKeys": {
          "type": "boolean",
          "markdownDescription": "Enable some Vim Ctrl key commands that override otherwise common operations, like `Ctrl+C`.",
          "default": true
        },
        "vim.leader": {
          "type": "string",
          "markdownDescription": "What key should `<leader>` map to in remappings?",
          "default": "\\"
        },
        "vim.searchHighlightColor": {
          "type": "string",
          "markdownDescription": "Background color of non-current search matches. The color must not be opaque so as not to hide underlying decorations. Uses `#editor.findMatchHighlightColor#` from current theme if undefined."
        },
        "vim.searchHighlightTextColor": {
          "type": "string",
          "markdownDescription": "Foreground color of non-current search matches."
        },
        "vim.searchMatchColor": {
          "type": "string",
          "markdownDescription": "Background color of the current match. Uses `#editor.findMatchColor#` from current theme if undefined."
        },
        "vim.searchMatchTextColor": {
          "type": "string",
          "markdownDescription": "Foreground color of the current match."
        },
        "vim.substitutionColor": {
          "type": "string",
          "markdownDescription": "Background color of substituted text when `#editor.inccommand#` is enabled. Uses `#editor.findMatchColor#` from current theme if undefined."
        },
        "vim.substitutionTextColor": {
          "type": "string",
          "markdownDescription": "Foreground color of substituted text when `#editor.inccommand#` is enabled."
        },
        "vim.highlightedyank.enable": {
          "type": "boolean",
          "description": "Enable highlighting when yanking.",
          "default": false
        },
        "vim.highlightedyank.color": {
          "type": "string",
          "description": "Background color of yanked text. The color must not be opaque so as not to hide underlying decorations.",
          "default": "rgba(250, 240, 170, 0.5)"
        },
        "vim.highlightedyank.textColor": {
          "type": "string",
          "description": "Foreground color of yanked text."
        },
        "vim.highlightedyank.duration": {
          "type": "number",
          "description": "Duration in milliseconds of the yank highlight.",
          "default": 200,
          "minimum": 1
        },
        "vim.useSystemClipboard": {
          "type": "boolean",
          "description": "Use system clipboard for unnamed register.",
          "default": false
        },
        "vim.overrideCopy": {
          "type": "boolean",
          "description": "Override VS Code's copy command with our own copy command, which works better with VSCodeVim. Turn this off if copying is not working.",
          "default": true
        },
        "vim.insertModeKeyBindings": {
          "type": "array",
          "markdownDescription": "Remapped keys in Insert mode. Allows mapping to Vim commands or VS Code actions. See [README](https://github.com/VSCodeVim/Vim/#key-remapping) for details.",
          "scope": "application"
        },
        "vim.insertModeKeyBindingsNonRecursive": {
          "type": "array",
          "markdownDescription": "Non-recursive keybinding overrides to use for Insert mode. Allows mapping to Vim commands or VS Code actions. See [README](https://github.com/VSCodeVim/Vim/#key-remapping) for details.",
          "scope": "application"
        },
        "vim.visualModeKeyBindings": {
          "type": "array",
          "markdownDescription": "Remapped keys in Visual mode. Allows mapping to Vim commands or VS Code actions. See [README](https://github.com/VSCodeVim/Vim/#key-remapping) for details.",
          "scope": "application"
        },
        "vim.visualModeKeyBindingsNonRecursive": {
          "type": "array",
          "markdownDescription": "Non-recursive keybinding overrides to use for Visual mode. Allows mapping to Vim commands or VS Code actions. See [README](https://github.com/VSCodeVim/Vim/#key-remapping) for details.",
          "scope": "application"
        },
        "vim.commandLineModeKeyBindings": {
          "type": "array",
          "markdownDescription": "Remapped keys in command line mode. Allows mapping to Vim commands or VS Code actions. See [README](https://github.com/VSCodeVim/Vim/#key-remapping) for details.",
          "scope": "application"
        },
        "vim.commandLineModeKeyBindingsNonRecursive": {
          "type": "array",
          "markdownDescription": "Non-recursive keybinding overrides to use for command line mode. Allows mapping to Vim commands or VS Code actions. See [README](https://github.com/VSCodeVim/Vim/#key-remapping) for details.",
          "scope": "application"
        },
        "vim.textwidth": {
          "type": "number",
          "markdownDescription": "Width to word-wrap to when using `gq`.",
          "default": 80,
          "scope": "language-overridable",
          "minimum": 1
        },
        "vim.timeout": {
          "type": "number",
          "description": "Timeout in milliseconds for remapped commands.",
          "default": 1000,
          "minimum": 0
        },
        "vim.maxmapdepth": {
          "type": "number",
          "description": "Maximum number of times a mapping is done without resulting in a character to be used.",
          "default": 1000,
          "minimum": 0
        },
        "vim.scroll": {
          "type": "number",
          "markdownDescription": "Number of lines to scroll with `Ctrl-U` and `Ctrl-D` commands. Set to 0 to use a half page scroll.",
          "default": 0,
          "minimum": 0
        },
        "vim.showcmd": {
          "type": "boolean",
          "description": "Show the text of any command you are in the middle of writing.",
          "default": true
        },
        "vim.showmodename": {
          "type": "boolean",
          "description": "Show the name of the current mode in the statusbar.",
          "default": true
        },
        "vim.iskeyword": {
          "type": "string",
          "markdownDescription": "Keywords contain alphanumeric characters and '_'. If not configured, `#editor.wordSeparators#` is used."
        },
        "vim.ignorecase": {
          "type": "boolean",
          "description": "Ignore case in search patterns.",
          "default": true
        },
        "vim.smartcase": {
          "type": "boolean",
          "markdownDescription": "Override the `ignorecase` option if the search pattern contains upper case characters.",
          "default": true
        },
        "vim.matchpairs": {
          "type": "string",
          "markdownDescription": "Characters that form pairs. The % command jumps from one to the other. Only character pairs are allowed that are different, thus you cannot jump between two double quotes. The characters must be separated by a colon. The pairs must be separated by a comma.",
          "default": "(:),{:},[:]"
        },
        "vim.camelCaseMotion.enable": {
          "type": "boolean",
          "markdownDescription": "Enable the [CamelCaseMotion](https://github.com/bkad/CamelCaseMotion) plugin for Vim.",
          "default": false
        },
        "vim.leap": {
          "type": "boolean",
          "markdownDescription": "Enable the [Leap](https://github.com/ggandor/leap.nvim) plugin for Vim.",
          "default": false
        },
        "vim.leapShowMarkerPosition": {
          "type": "string",
          "markdownDescription": "Set the position of the marker point display for Leap markers",
          "default": "after"
        },
        "vim.leapLabels": {
          "type": "string",
          "markdownDescription": "Set the characters used for jump marker label.",
          "default": "sklyuiopnm,qwertzxcvbahdgjf;"
        },
        "vim.leapCaseSensitive": {
          "type": "boolean",
          "markdownDescription": "Set to consider case sensitive in search patterns",
          "default": false
        },
        "vim.leapBidirectionalSearch": {
          "type": "boolean",
          "markdownDescription": "Set to bidirectional search",
          "default": false
        },
        "vim.easymotion": {
          "type": "boolean",
          "markdownDescription": "Enable the [EasyMotion](https://github.com/easymotion/vim-easymotion) plugin for Vim.",
          "default": false
        },
        "vim.easymotionMarkerBackgroundColor": {
          "type": "string",
          "default": "#0000",
          "description": "Set a custom background color for EasyMotion markers."
        },
        "vim.easymotionMarkerForegroundColorOneChar": {
          "type": "string",
          "default": "#ff0000",
          "description": "Set a custom color for the text on one character long markers."
        },
        "vim.easymotionMarkerForegroundColorTwoCharFirst": {
          "type": "string",
          "default": "#ffb400",
          "description": "Set a custom color for the first character on two character long markers."
        },
        "vim.easymotionMarkerForegroundColorTwoCharSecond": {
          "type": "string",
          "default": "#b98300",
          "description": "Set a custom color for the second character on two character long markers."
        },
        "vim.easymotionIncSearchForegroundColor": {
          "type": "string",
          "default": "#7fbf00",
          "markdownDescription": "Set a custom color for the easymotion search n-character (default `<leader><leader>/`)."
        },
        "vim.easymotionDimColor": {
          "type": "string",
          "default": "#777777",
          "markdownDescription": "Set a custom color for the easymotion dimmed characters when `#vim.easymotionDimBackground#` is set to true."
        },
        "vim.easymotionDimBackground": {
          "type": "boolean",
          "description": "Whether to dim other text while markers are visible.",
          "default": true
        },
        "vim.easymotionMarkerFontWeight": {
          "type": "string",
          "description": "Set the font weight of the marker text.",
          "default": "bold"
        },
        "vim.easymotionKeys": {
          "type": "string",
          "description": "Set the characters used for jump marker name.",
          "default": "hklyuiopnm,qwertzxcvbasdgjf;"
        },
        "vim.easymotionJumpToAnywhereRegex": {
          "type": "string",
          "description": "Regex matches for JumpToAnywhere motion.",
          "default": "\\b[A-Za-z0-9]|[A-Za-z0-9]\\b|_.|#.|[a-z][A-Z]"
        },
        "vim.replaceWithRegister": {
          "type": "boolean",
          "markdownDescription": "Enable the [ReplaceWithRegister](https://github.com/vim-scripts/ReplaceWithRegister) plugin for Vim.",
          "default": false
        },
        "vim.smartRelativeLine": {
          "type": "boolean",
          "markdownDescription": "`#editor.lineNumbers#` is determined by the active Vim mode, absolute when in insert mode, relative otherwise.",
          "default": false
        },
        "vim.targets.enable": {
          "type": "boolean",
          "markdownDescription": "Enable [targets.vim](https://github.com/wellle/targets.vim#quote-text-objects) plugin (not fully implemented yet).",
          "default": false
        },
        "vim.targets.bracketObjects.enable": {
          "type": "boolean",
          "markdownDescription": "Enable last/next movements for bracket objects.",
          "default": true
        },
        "vim.targets.smartQuotes.enable": {
          "type": "boolean",
          "markdownDescription": "Enable the smart quotes movements from [targets.vim](https://github.com/wellle/targets.vim#quote-text-objects).",
          "default": true
        },
        "vim.targets.smartQuotes.breakThroughLines": {
          "type": "boolean",
          "markdownDescription": "Whether to break through lines when using [n]ext/[l]ast motion, see [targets.vim#next-and-last-quote](https://github.com/wellle/targets.vim#next-and-last-quote).",
          "default": true
        },
        "vim.targets.smartQuotes.aIncludesSurroundingSpaces": {
          "type": "boolean",
          "markdownDescription": "Whether to use default Vim behavior when using `a` (e.g. `da'`) which include surrounding spaces, or not, as for other text objects.",
          "default": true
        },
        "vim.sneak": {
          "type": "boolean",
          "markdownDescription": "Enable the [Sneak](https://github.com/justinmk/vim-sneak) plugin for Vim.",
          "default": false
        },
        "vim.sneakUseIgnorecaseAndSmartcase": {
          "type": "boolean",
          "markdownDescription": "Case sensitivity is determined by `#vim.ignorecase#` and `#vim.smartcase#`.",
          "default": false
        },
        "vim.sneakReplacesF": {
          "type": "boolean",
          "markdownDescription": "Use single-character [Sneak](https://github.com/justinmk/vim-sneak) instead of Vim's native `f`.",
          "default": false
        },
        "vim.surround": {
          "type": "boolean",
          "markdownDescription": "Enable the [Surround](https://github.com/tpope/vim-surround) plugin for Vim.",
          "default": true
        },
        "vim.argumentObjectSeparators": {
          "type": "array",
          "items": {
            "type": "string"
          },
          "markdownDescription": "Set separators for the argument text object.",
          "default": [
            ","
          ]
        },
        "vim.argumentObjectOpeningDelimiters": {
          "type": "array",
          "items": {
            "type": "string"
          },
          "markdownDescription": "Set opening delimiters for the argument text object.",
          "default": [
            "(",
            "["
          ]
        },
        "vim.argumentObjectClosingDelimiters": {
          "type": "array",
          "items": {
            "type": "string"
          },
          "markdownDescription": "Set closing delimiters for the argument text object.",
          "default": [
            ")",
            "]"
          ]
        },
        "vim.hlsearch": {
          "type": "boolean",
          "description": "Show all matches of the most recent search pattern.",
          "default": false
        },
        "vim.inccommand": {
          "type": "string",
          "markdownDescription": "Show the effects of the `:substitute` command as you type.",
          "default": "replace",
          "enum": [
            "",
            "append",
            "replace"
          ],
          "enumDescriptions": [
            "Don't show substitutions",
            "Show substitutions after matched text",
            "Replace matched text with substitutions"
          ]
        },
        "vim.incsearch": {
          "type": "boolean",
          "markdownDescription": "Show where a `/` or `?` search matches as you type it.",
          "default": true
        },
        "vim.history": {
          "type": "number",
          "description": "How much search or command history should be remembered.",
          "default": 50,
          "minimum": 1
        },
        "vim.autoindent": {
          "type": "boolean",
          "description": "Indent code automatically.",
          "default": true
        },
        "vim.joinspaces": {
          "type": "boolean",
          "description": "Add two spaces after '.', '?', and '!' when joining or reformatting.",
          "default": true
        },
        "vim.startInInsertMode": {
          "type": "boolean",
          "description": "Start in Insert mode."
        },
        "vim.handleKeys": {
          "type": "object",
          "description": "Delegate certain key combinations back to VSCode to be handled natively.",
          "default": {
            "<C-d>": true,
            "<C-s>": false,
            "<C-z>": false
          }
        },
        "vim.statusBarColorControl": {
          "type": "boolean",
          "markdownDescription": "Allow VSCodeVim to change status bar color based on mode. **NOTE:** Using this feature will have a negative impact on performance.",
          "default": false
        },
        "vim.statusBarColors.normal": {
          "type": [
            "string",
            "array"
          ],
          "description": "Status bar color when in Normal mode.",
          "default": "#005f5f"
        },
        "vim.statusBarColors.insert": {
          "type": [
            "string",
            "array"
          ],
          "description": "Status bar color when in Insert mode.",
          "default": "#5f0000"
        },
        "vim.statusBarColors.visual": {
          "type": [
            "string",
            "array"
          ],
          "description": "Status bar color when in Visual mode.",
          "default": "#5f00af"
        },
        "vim.statusBarColors.visualline": {
          "type": [
            "string",
            "array"
          ],
          "description": "Status bar color when in VisualLine mode.",
          "default": "#005f5f"
        },
        "vim.statusBarColors.visualblock": {
          "type": [
            "string",
            "array"
          ],
          "description": "Status bar color when in VisualBlock mode.",
          "default": "#86592d"
        },
        "vim.statusBarColors.replace": {
          "type": [
            "string",
            "array"
          ],
          "description": "Status bar color when in Replace mode.",
          "default": "#00000"
        },
        "vim.statusBarColors.commandlineinprogress": {
          "type": [
            "string",
            "array"
          ],
          "description": "Status bar color when in CommandLineInProgress mode.",
          "default": "#007acc"
        },
        "vim.statusBarColors.searchinprogressmode": {
          "type": [
            "string",
            "array"
          ],
          "description": "Status bar color when in SearchInProgress mode.",
          "default": "#007acc"
        },
        "vim.statusBarColors.easymotionmode": {
          "type": [
            "string",
            "array"
          ],
          "description": "Status bar color when in EasyMotion mode.",
          "default": "#007acc"
        },
        "vim.statusBarColors.easymotioninputmode": {
          "type": [
            "string",
            "array"
          ],
          "description": "Status bar color when in EasyMotionInput mode.",
          "default": "#007acc"
        },
        "vim.statusBarColors.surroundinputmode": {
          "type": [
            "string",
            "array"
          ],
          "description": "Status bar color when in SurroundInput mode.",
          "default": "#007acc"
        },
        "vim.visualstar": {
          "type": "boolean",
          "markdownDescription": "In Visual mode, start a search with `*` or `#` using the current selection.",
          "default": false
        },
        "vim.changeWordIncludesWhitespace": {
          "type": "boolean",
          "description": "Includes trailing whitespace when changing word.",
          "default": false
        },
        "vim.foldfix": {
          "type": "boolean",
          "description": "Uses a hack to move around folds properly.",
          "default": false
        },
        "vim.mouseSelectionGoesIntoVisualMode": {
          "type": "boolean",
          "description": "If enabled, dragging with the mouse activates Visual mode.",
          "default": true
        },
        "vim.disableExtension": {
          "type": "boolean",
          "description": "Disables the VSCodeVim extension. The extension will continue to be loaded and activated, but Vim functionality will be disabled.",
          "default": false
        },
        "vim.enableNeovim": {
          "type": "boolean",
          "markdownDescription": "Use Neovim to execute Ex commands. You should restart VS Code after enabling/disabling this for the changes to take effect. **NOTE:** Neovim version 0.2.0 or greater must be installed, and if the executable is not on your PATH, `#vim.neovimPath#` must be set.",
          "default": false
        },
        "vim.neovimPath": {
          "type": "string",
          "markdownDescription": "Path to Neovim executable. For example, `/usr/bin/nvim`, or  `C:\\Program Files\\Neovim\\bin\\nvim.exe`.",
          "default": "",
          "scope": "machine"
        },
        "vim.neovimUseConfigFile": {
          "type": "boolean",
          "markdownDescription": "Use a config file for Neovim, specified by `vim.neovimConfigPath`.",
          "default": false
        },
        "vim.neovimConfigPath": {
          "type": "string",
          "markdownDescription": "Path to Neovim configuration file. `vim.neovimUseConfigFile` must be enabled. If path is left blank, Neovim will use its default config path, i.e. `~/.config/nvim/init.vim` or 'C:\\Users\\USERNAME\\AppData\\Local\\nvim\\init.vim'.",
          "default": "",
          "scope": "machine"
        },
        "vim.vimrc.enable": {
          "type": "boolean",
          "markdownDescription": "Use key mappings from a `.vimrc` file.",
          "default": false
        },
        "vim.vimrc.path": {
          "type": "string",
          "markdownDescription": "Path to a Vim configuration file. If unset, it will check for `$HOME/.vscodevimrc`, `$HOME/.vimrc`, `$HOME/_vimrc`, and `$HOME/.config/nvim/init.vim`, in that order."
        },
        "vim.substituteGlobalFlag": {
          "type": "boolean",
          "markdownDescription": "Automatically apply the global flag, `/g`, to substitute commands. When set to true, use `/g` to mean only first match should be replaced.",
          "default": false,
          "markdownDeprecationMessage": "**Deprecated**: Please use `#vim.gdefault#` instead.",
          "deprecationMessage": "Deprecated: Please use vim.gdefault instead."
        },
        "vim.gdefault": {
          "type": "boolean",
          "markdownDescription": "Automatically apply the global flag, `/g`, to substitute commands. When set to true, use `/g` to mean only first match should be replaced.",
          "default": false
        },
        "vim.cursorStylePerMode.normal": {
          "type": "string",
          "description": "Cursor style for Normal mode.",
          "enum": [
            "",
            "block",
            "block-outline",
            "line",
            "line-thin",
            "underline",
            "underline-thin"
          ]
        },
        "vim.cursorStylePerMode.insert": {
          "type": "string",
          "description": "Cursor style for Insert mode.",
          "enum": [
            "",
            "block",
            "block-outline",
            "line",
            "line-thin",
            "underline",
            "underline-thin"
          ]
        },
        "vim.cursorStylePerMode.replace": {
          "type": "string",
          "description": "Cursor style for Replace mode.",
          "enum": [
            "",
            "block",
            "block-outline",
            "line",
            "line-thin",
            "underline",
            "underline-thin"
          ]
        },
        "vim.cursorStylePerMode.visual": {
          "type": "string",
          "description": "Cursor style for Visual mode.",
          "enum": [
            "",
            "block",
            "block-outline",
            "line",
            "line-thin",
            "underline",
            "underline-thin"
          ]
        },
        "vim.cursorStylePerMode.visualline": {
          "type": "string",
          "description": "Cursor style for VisualLine mode.",
          "enum": [
            "",
            "block",
            "block-outline",
            "line",
            "line-thin",
            "underline",
            "underline-thin"
          ]
        },
        "vim.cursorStylePerMode.visualblock": {
          "type": "string",
          "description": "Cursor style for VisualBlock mode.",
          "enum": [
            "",
            "block",
            "block-outline",
            "line",
            "line-thin",
            "underline",
            "underline-thin"
          ]
        },
        "vim.autoSwitchInputMethod.enable": {
          "type": "boolean",
          "description": "If enabled, the input method switches automatically when the mode changes.",
          "default": false
        },
        "vim.autoSwitchInputMethod.defaultIM": {
          "type": "string",
          "markdownDescription": "The input method for your normal mode, find more information [here](https://github.com/VSCodeVim/Vim#input-method).",
          "default": "",
          "scope": "machine"
        },
        "vim.autoSwitchInputMethod.switchIMCmd": {
          "type": "string",
          "description": "The shell command to switch input method.",
          "default": "/path/to/im-select {im}",
          "scope": "machine"
        },
        "vim.autoSwitchInputMethod.obtainIMCmd": {
          "type": "string",
          "description": "The shell command to get current input method.",
          "default": "/path/to/im-select",
          "scope": "machine"
        },
        "vim.whichwrap": {
          "type": "string",
          "description": "Comma-separated list of motion keys that should wrap to next/previous line.",
          "default": "b,s"
        },
        "vim.report": {
          "type": "number",
          "description": "Threshold for reporting number of lines changed.",
          "default": 2,
          "minimum": 1
        },
        "vim.digraphs": {
          "type": "object",
          "description": "Custom digraph shortcuts for inserting special characters, expressed as UTF16 code points.",
          "default": {}
        },
        "vim.wrapscan": {
          "type": "boolean",
          "description": "Searches wrap around the end of the file.",
          "default": true
        },
        "vim.startofline": {
          "type": "boolean",
          "markdownDescription": "When `true` the commands listed below move the cursor to the first non-blank of the line.  When `false` the cursor is kept in the same column (if possible).  This applies to the commands: `<C-d>`, `<C-u>`, `<C-b>`, `<C-f>`, `G`, `H`, `M`, `L`, `gg`, and to the commands `d`, `<<` and `>>` with a linewise operator.",
          "default": true
        },
        "vim.showMarksInGutter": {
          "type": "boolean",
          "description": "Show the currently set mark(s) in the gutter.",
          "default": false
        },
        "vim.shell": {
          "type": "string",
          "description": "Path to the shell to use for `!` and `:!` commands.",
          "default": ""
        }
      }
    },
    "languages": [
      {
        "id": "vimrc",
        "extensions": [
          ".vimrc"
        ],
        "configuration": "./language-configuration.json"
      }
    ],
    "grammars": [
      {
        "language": "vimrc",
        "scopeName": "source.vimrc",
        "path": "./syntaxes/vimrc.tmLanguage.json"
      }
    ]
  },
  "scripts": {
    "vscode:prepublish": "gulp build",
    "build": "gulp build",
    "build-dev": "gulp build-dev",
    "build-test": "gulp prepare-test",
    "test": "node ./out/test/runTest.js",
    "lint": "tslint --project .",
    "lint:fix": "tslint --project . --fix",
    "prettier": "prettier --write .",
    "prettier:check": "prettier --check .",
    "watch": "webpack -c webpack.dev.js --watch",
    "package": "yarn run vsce package --yarn --allow-star-activation",
    "prepare": "husky install"
  },
  "dependencies": {
    "diff-match-patch": "1.0.5",
    "lodash": "^4.17.21",
    "neovim": "4.10.1",
    "os-browserify": "0.3.0",
    "parsimmon": "^1.18.0",
    "path-browserify": "1.0.1",
    "process": "0.11.10",
    "queue": "^6.0.2",
    "untildify": "4.0.0",
    "util": "0.12.5"
  },
  "devDependencies": {
    "@types/diff": "5.0.3",
    "@types/diff-match-patch": "1.0.32",
    "@types/glob": "8.1.0",
    "@types/lodash": "4.14.192",
    "@types/mocha": "10.0.1",
    "@types/node": "16.18.22",
    "@types/parsimmon": "1.10.6",
    "@types/sinon": "10.0.13",
    "@types/vscode": "1.74.0",
    "@vscode/test-electron": "2.3.0",
    "circular-dependency-plugin": "^5.2.2",
    "clean-webpack-plugin": "4.0.0",
    "event-stream": "4.0.1",
    "fork-ts-checker-webpack-plugin": "8.0.0",
    "gulp": "4.0.2",
    "gulp-bump": "3.2.0",
    "gulp-git": "2.10.1",
    "gulp-tag-version": "1.3.1",
    "gulp-typescript": "5.0.1",
    "husky": "^8.0.3",
    "lint-staged": "^13.1.2",
    "minimist": "1.2.8",
    "mocha": "10.2.0",
    "plugin-error": "2.0.1",
    "prettier": "2.8.7",
    "sinon": "15.0.3",
    "ts-loader": "9.4.2",
    "tslint": "6.1.3",
<<<<<<< HEAD
    "typescript": "4.9.5",
    "vitest": "^0.29.2",
=======
    "typescript": "5.0.2",
>>>>>>> 700591a5
    "vsce": "2.15.0",
    "webpack": "5.76.3",
    "webpack-cli": "5.0.1",
    "webpack-merge": "5.8.0",
    "webpack-stream": "7.0.0"
  },
  "lint-staged": {
    "*.{ts,js,json,md,yml}": "prettier --write",
    "*.ts": "tslint --fix"
  }
}<|MERGE_RESOLUTION|>--- conflicted
+++ resolved
@@ -1214,12 +1214,7 @@
     "sinon": "15.0.3",
     "ts-loader": "9.4.2",
     "tslint": "6.1.3",
-<<<<<<< HEAD
-    "typescript": "4.9.5",
-    "vitest": "^0.29.2",
-=======
     "typescript": "5.0.2",
->>>>>>> 700591a5
     "vsce": "2.15.0",
     "webpack": "5.76.3",
     "webpack-cli": "5.0.1",
