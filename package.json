{
  "name": "cvim",
  "displayName": "CVim",
  "description": "CVim emulation for Visual Studio Code",
  "icon": "images/icon.png",
<<<<<<< HEAD
  "version": "1.26.7",
  "publisher": "cuixiaorui",
=======
  "version": "1.27.2",
  "publisher": "vscodevim",
>>>>>>> eee20a33
  "galleryBanner": {
    "color": "#e3f4ff",
    "theme": "light"
  },
  "license": "MIT",
  "keywords": [
    "cvim",
    "vim",
    "vi",
    "vscodevim"
  ],
  "repository": {
    "type": "git",
    "url": "https://github.com/cuixiaorui/VSCodeVim.git"
  },
  "homepage": "https://github.com/cuixiaorui/vscodeVim/",
  "bugs": {
    "url": "https://github.com/cuixiaorui/VSCodeVim/issues"
  },
  "engines": {
    "vscode": "^1.74.0"
  },
  "categories": [
    "Other",
    "Keymaps"
  ],
  "extensionKind": [
    "ui"
  ],
  "sideEffects": false,
  "activationEvents": [
    "onStartupFinished",
    "onCommand:type"
  ],
  "qna": "https://vscodevim.herokuapp.com/",
  "main": "./out/extension",
  "browser": "./out/extensionWeb",
  "capabilities": {
    "untrustedWorkspaces": {
      "supported": true
    },
    "virtualWorkspaces": true
  },
  "contributes": {
    "commands": [
      {
        "command": "toggleVim",
        "title": "Vim: Toggle Vim Mode"
      },
      {
        "command": "vim.showQuickpickCmdLine",
        "title": "Vim: Show Command Line"
      },
      {
        "command": "vim.editVimrc",
        "enablement": "!isWeb",
        "title": "Vim: Edit .vimrc"
      }
    ],
    "keybindings": [
      {
        "key": "Escape",
        "command": "extension.vim_escape",
        "when": "editorTextFocus && vim.active && !inDebugRepl"
      },
      {
        "key": "Escape",
        "command": "notebook.cell.quitEdit",
        "when": "inputFocus && notebookEditorFocused && !editorHasSelection && !editorHoverVisible && vim.active && vim.mode == 'Normal'"
      },
      {
        "key": "Home",
        "command": "extension.vim_home",
        "when": "editorTextFocus && vim.active && !inDebugRepl && vim.mode != 'Insert'"
      },
      {
        "key": "ctrl+home",
        "command": "extension.vim_ctrl+home",
        "when": "editorTextFocus && vim.active && !inDebugRepl && vim.mode != 'Insert'"
      },
      {
        "key": "End",
        "command": "extension.vim_end",
        "when": "editorTextFocus && vim.active && !inDebugRepl && vim.mode != 'Insert'"
      },
      {
        "key": "ctrl+end",
        "command": "extension.vim_ctrl+end",
        "when": "editorTextFocus && vim.active && !inDebugRepl && vim.mode != 'Insert'"
      },
      {
        "key": "Insert",
        "command": "extension.vim_insert",
        "when": "editorTextFocus && vim.active && !inDebugRepl"
      },
      {
        "key": "Backspace",
        "command": "extension.vim_backspace",
        "when": "editorTextFocus && vim.active && !inDebugRepl"
      },
      {
        "key": "Delete",
        "command": "extension.vim_delete",
        "when": "editorTextFocus && vim.active && !inDebugRepl"
      },
      {
        "key": "tab",
        "command": "extension.vim_tab",
        "when": "editorTextFocus && vim.active && vim.mode != 'Insert' && !inDebugRepl"
      },
      {
        "key": "shift+tab",
        "command": "extension.vim_shift+tab",
        "when": "editorTextFocus && vim.active && vim.mode != 'Insert' && !inDebugRepl"
      },
      {
        "key": "left",
        "command": "extension.vim_left",
        "when": "editorTextFocus && vim.active && !inDebugRepl"
      },
      {
        "key": "right",
        "command": "extension.vim_right",
        "when": "editorTextFocus && vim.active && !inDebugRepl"
      },
      {
        "key": "up",
        "command": "extension.vim_up",
        "when": "editorTextFocus && vim.active && !inDebugRepl && !suggestWidgetVisible && !parameterHintsVisible"
      },
      {
        "key": "down",
        "command": "extension.vim_down",
        "when": "editorTextFocus && vim.active && !inDebugRepl && !suggestWidgetVisible && !parameterHintsVisible"
      },
      {
        "key": "g g",
        "command": "list.focusFirst",
        "when": "listFocus && !inputFocus"
      },
      {
        "key": "h",
        "command": "list.collapse",
        "when": "listFocus && !inputFocus"
      },
      {
        "key": "j",
        "command": "list.focusDown",
        "when": "listFocus && !inputFocus"
      },
      {
        "key": "k",
        "command": "list.focusUp",
        "when": "listFocus && !inputFocus"
      },
      {
        "key": "l",
        "command": "list.select",
        "when": "listFocus && !inputFocus"
      },
      {
        "key": "o",
        "command": "list.toggleExpand",
        "when": "listFocus && !inputFocus"
      },
      {
        "key": "/",
        "command": "list.toggleKeyboardNavigation",
        "when": "listFocus && !inputFocus && listSupportsKeyboardNavigation"
      },
      {
        "key": "ctrl+a",
        "command": "extension.vim_ctrl+a",
        "when": "editorTextFocus && vim.active && vim.use<C-a> && !inDebugRepl"
      },
      {
        "key": "ctrl+b",
        "command": "extension.vim_ctrl+b",
        "when": "editorTextFocus && vim.active && vim.use<C-b> && vim.mode != 'Insert' && !inDebugRepl"
      },
      {
        "key": "ctrl+c",
        "command": "extension.vim_ctrl+c",
        "when": "editorTextFocus && vim.active && vim.use<C-c> && !inDebugRepl && vim.overrideCtrlC"
      },
      {
        "key": "ctrl+d",
        "command": "extension.vim_ctrl+d",
        "when": "editorTextFocus && vim.active && vim.use<C-d> && !inDebugRepl"
      },
      {
        "key": "ctrl+d",
        "command": "list.focusPageDown",
        "when": "listFocus && !inputFocus"
      },
      {
        "key": "ctrl+e",
        "command": "extension.vim_ctrl+e",
        "when": "editorTextFocus && vim.active && vim.use<C-e> && !inDebugRepl"
      },
      {
        "key": "ctrl+f",
        "command": "extension.vim_ctrl+f",
        "when": "editorTextFocus && vim.active && vim.use<C-f> && vim.mode != 'Insert' && !inDebugRepl"
      },
      {
        "key": "ctrl+g",
        "command": "extension.vim_ctrl+g",
        "when": "editorTextFocus && vim.active && vim.use<C-g> && !inDebugRepl"
      },
      {
        "key": "ctrl+h",
        "command": "extension.vim_ctrl+h",
        "when": "editorTextFocus && vim.active && vim.use<C-h> && !inDebugRepl"
      },
      {
        "key": "ctrl+i",
        "command": "extension.vim_ctrl+i",
        "when": "editorTextFocus && vim.active && vim.use<C-i> && !inDebugRepl"
      },
      {
        "key": "ctrl+j",
        "command": "extension.vim_ctrl+j",
        "when": "editorTextFocus && vim.active && vim.use<C-j> && !inDebugRepl"
      },
      {
        "key": "ctrl+k",
        "command": "extension.vim_ctrl+k",
        "when": "editorTextFocus && vim.active && vim.use<C-k> && !inDebugRepl"
      },
      {
        "key": "ctrl+l",
        "command": "extension.vim_navigateCtrlL",
        "when": "editorTextFocus && vim.active && vim.use<C-l> && !inDebugRepl"
      },
      {
        "key": "ctrl+m",
        "command": "extension.vim_ctrl+m",
        "when": "editorTextFocus && vim.active && vim.use<C-m> && !inDebugRepl || vim.mode == 'CommandlineInProgress' && vim.active && vim.use<C-m> && !inDebugRepl || vim.mode == 'SearchInProgressMode' && vim.active && vim.use<C-m> && !inDebugRepl"
      },
      {
        "key": "ctrl+n",
        "command": "extension.vim_ctrl+n",
        "when": "editorTextFocus && vim.active && vim.use<C-n> && !inDebugRepl || vim.mode == 'CommandlineInProgress' && vim.active && vim.use<C-n> && !inDebugRepl || vim.mode == 'SearchInProgressMode' && vim.active && vim.use<C-n> && !inDebugRepl"
      },
      {
        "key": "ctrl+o",
        "command": "extension.vim_ctrl+o",
        "when": "editorTextFocus && vim.active && vim.use<C-o> && !inDebugRepl"
      },
      {
        "key": "ctrl+p",
        "command": "extension.vim_ctrl+p",
        "when": "editorTextFocus && vim.active && vim.use<C-p> && !inDebugRepl || vim.mode == 'CommandlineInProgress' && vim.active && vim.use<C-p> && !inDebugRepl || vim.mode == 'SearchInProgressMode' && vim.active && vim.use<C-p> && !inDebugRepl"
      },
      {
        "key": "ctrl+q",
        "command": "extension.vim_winCtrlQ",
        "when": "editorTextFocus && vim.active && vim.use<C-q> && !inDebugRepl"
      },
      {
        "key": "ctrl+r",
        "command": "extension.vim_ctrl+r",
        "when": "editorTextFocus && vim.active && vim.use<C-r> && !inDebugRepl"
      },
      {
        "key": "ctrl+s",
        "command": "extension.vim_ctrl+s",
        "when": "editorTextFocus && vim.active && vim.use<C-s> && !inDebugRepl"
      },
      {
        "key": "ctrl+t",
        "command": "extension.vim_ctrl+t",
        "when": "editorTextFocus && vim.active && vim.use<C-t> && !inDebugRepl"
      },
      {
        "key": "ctrl+u",
        "command": "extension.vim_ctrl+u",
        "when": "editorTextFocus && vim.active && vim.use<C-u> && !inDebugRepl"
      },
      {
        "key": "ctrl+u",
        "command": "list.focusPageUp",
        "when": "listFocus && !inputFocus"
      },
      {
        "key": "ctrl+v",
        "command": "extension.vim_ctrl+v",
        "when": "editorTextFocus && vim.active && vim.use<C-v> && !inDebugRepl"
      },
      {
        "key": "ctrl+w",
        "command": "extension.vim_ctrl+w",
        "when": "editorTextFocus && vim.active && vim.use<C-w> && !inDebugRepl"
      },
      {
        "key": "ctrl+x",
        "command": "extension.vim_ctrl+x",
        "when": "editorTextFocus && vim.active && vim.use<C-x> && !inDebugRepl"
      },
      {
        "key": "ctrl+y",
        "command": "extension.vim_ctrl+y",
        "when": "editorTextFocus && vim.active && vim.use<C-y> && !inDebugRepl"
      },
      {
        "key": "ctrl+z",
        "command": "extension.vim_ctrl+z",
        "when": "editorTextFocus && vim.active && vim.use<C-z> && !inDebugRepl"
      },
      {
        "key": "ctrl+6",
        "command": "extension.vim_ctrl+6",
        "when": "editorTextFocus && vim.active && vim.use<C-6> && !inDebugRepl"
      },
      {
        "key": "ctrl+^",
        "command": "extension.vim_ctrl+^",
        "when": "editorTextFocus && vim.active && vim.use<C-^> && !inDebugRepl"
      },
      {
        "key": "ctrl+[",
        "command": "extension.vim_ctrl+[",
        "when": "editorTextFocus && vim.active && vim.use<C-[> && !inDebugRepl"
      },
      {
        "key": "ctrl+]",
        "command": "extension.vim_ctrl+]",
        "when": "editorTextFocus && vim.active && vim.use<C-]> && !inDebugRepl"
      },
      {
        "key": "ctrl+shift+2",
        "command": "extension.vim_ctrl+shift+2",
        "when": "editorTextFocus && vim.active && vim.use<C-shift+2>"
      },
      {
        "key": "ctrl+up",
        "command": "extension.vim_ctrl+up",
        "when": "editorTextFocus && vim.active && vim.mode != 'Insert' && !inDebugRepl"
      },
      {
        "key": "ctrl+down",
        "command": "extension.vim_ctrl+down",
        "when": "editorTextFocus && vim.active && vim.mode != 'Insert' && !inDebugRepl"
      },
      {
        "key": "ctrl+left",
        "command": "extension.vim_ctrl+left",
        "when": "editorTextFocus && vim.active && vim.mode != 'Insert' && !inDebugRepl"
      },
      {
        "key": "ctrl+right",
        "command": "extension.vim_ctrl+right",
        "when": "editorTextFocus && vim.active && vim.mode != 'Insert' && !inDebugRepl"
      },
      {
        "key": "ctrl+pagedown",
        "command": "extension.vim_ctrl+pagedown",
        "when": "editorTextFocus && vim.active && vim.use<C-pagedown> && !inDebugRepl"
      },
      {
        "key": "ctrl+pageup",
        "command": "extension.vim_ctrl+pageup",
        "when": "editorTextFocus && vim.active && vim.use<C-pageup> && !inDebugRepl"
      },
      {
        "key": "ctrl+space",
        "command": "extension.vim_ctrl+space",
        "when": "editorTextFocus && vim.active && vim.use<C-space> && !inDebugRepl && vim.mode != 'Insert'"
      },
      {
        "key": "shift+G",
        "command": "list.focusLast",
        "when": "listFocus && !inputFocus"
      },
      {
        "key": "ctrl+backspace",
        "command": "extension.vim_ctrl+backspace",
        "when": "editorTextFocus && vim.active && vim.use<C-BS> && vim.mode != 'Insert' && !inDebugRepl"
      },
      {
        "key": "shift+backspace",
        "command": "extension.vim_shift+backspace",
        "when": "editorTextFocus && vim.active && vim.use<S-BS> && vim.mode != 'Insert' && !inDebugRepl"
      },
      {
        "key": "cmd+left",
        "command": "extension.vim_cmd+left",
        "when": "editorTextFocus && vim.active && vim.use<D-left> && !inDebugRepl && vim.mode != 'Insert'"
      },
      {
        "key": "cmd+right",
        "command": "extension.vim_cmd+right",
        "when": "editorTextFocus && vim.active && vim.use<D-right> && !inDebugRepl && vim.mode != 'Insert'"
      },
      {
        "key": "cmd+a",
        "command": "extension.vim_cmd+a",
        "when": "editorTextFocus && vim.active && vim.use<D-a> && !inDebugRepl && vim.mode != 'Insert'"
      },
      {
        "key": "cmd+c",
        "command": "extension.vim_cmd+c",
        "when": "editorTextFocus && vim.active && vim.use<D-c> && vim.overrideCopy && !inDebugRepl"
      },
      {
        "key": "cmd+d",
        "command": "extension.vim_cmd+d",
        "when": "editorTextFocus && vim.active && vim.use<D-d> && !inDebugRepl"
      },
      {
        "key": "cmd+v",
        "command": "extension.vim_cmd+v",
        "when": "editorTextFocus && vim.active && vim.use<D-v> && vim.mode == 'CommandlineInProgress' && !inDebugRepl || editorTextFocus && vim.active && vim.use<D-v> && vim.mode == 'SearchInProgressMode' && !inDebugRepl"
      },
      {
        "key": "ctrl+alt+down",
        "linux": "shift+alt+down",
        "mac": "cmd+alt+down",
        "command": "extension.vim_cmd+alt+down",
        "when": "editorTextFocus && vim.active && !inDebugRepl"
      },
      {
        "key": "ctrl+alt+up",
        "linux": "shift+alt+up",
        "mac": "cmd+alt+up",
        "command": "extension.vim_cmd+alt+up",
        "when": "editorTextFocus && vim.active && !inDebugRepl"
      },
      {
        "key": "j",
        "command": "notebook.focusNextEditor",
        "when": "vim.mode == 'Normal' && editorTextFocus && inputFocus && notebookEditorFocused && notebookEditorCursorAtBoundary != 'none' && notebookEditorCursorAtBoundary != 'top'"
      },
      {
        "key": "k",
        "command": "notebook.focusPreviousEditor",
        "when": "vim.mode == 'Normal' && editorTextFocus && inputFocus && notebookEditorFocused && notebookEditorCursorAtBoundary != 'bottom' && notebookEditorCursorAtBoundary != 'none'"
      }
    ],
    "configuration": {
      "title": "Vim",
      "type": "object",
      "properties": {
        "vim.normalModeKeyBindings": {
          "type": "array",
          "markdownDescription": "Remapped keys in Normal mode. Allows mapping to Vim commands or VS Code actions. See [README](https://github.com/VSCodeVim/Vim/#key-remapping) for details.",
          "scope": "application"
        },
        "vim.normalModeKeyBindingsNonRecursive": {
          "type": "array",
          "markdownDescription": "Non-recursive remapped keys in Normal mode. Allows mapping to Vim commands or VS Code actions. See [README](https://github.com/VSCodeVim/Vim/#key-remapping) for details.",
          "scope": "application"
        },
        "vim.operatorPendingModeKeyBindings": {
          "type": "array",
          "markdownDescription": "Remapped keys in OperatorPending mode. Allows mapping to Vim commands or VS Code actions. See [README](https://github.com/VSCodeVim/Vim/#key-remapping) for details.",
          "scope": "application"
        },
        "vim.operatorPendingModeKeyBindingsNonRecursive": {
          "type": "array",
          "markdownDescription": "Non-recursive remapped keys in OperatorPending mode. Allows mapping to Vim commands or VS Code actions. See [README](https://github.com/VSCodeVim/Vim/#key-remapping) for details.",
          "scope": "application"
        },
        "vim.useCtrlKeys": {
          "type": "boolean",
          "markdownDescription": "Enable some Vim Ctrl key commands that override otherwise common operations, like `Ctrl+C`.",
          "default": true
        },
        "vim.leader": {
          "type": "string",
          "markdownDescription": "What key should `<leader>` map to in remappings?",
          "default": "\\"
        },
        "vim.searchHighlightColor": {
          "type": "string",
          "markdownDescription": "Background color of non-current search matches. The color must not be opaque so as not to hide underlying decorations. Uses `#editor.findMatchHighlightColor#` from current theme if undefined."
        },
        "vim.searchHighlightTextColor": {
          "type": "string",
          "markdownDescription": "Foreground color of non-current search matches."
        },
        "vim.searchMatchColor": {
          "type": "string",
          "markdownDescription": "Background color of the current match. Uses `#editor.findMatchColor#` from current theme if undefined."
        },
        "vim.searchMatchTextColor": {
          "type": "string",
          "markdownDescription": "Foreground color of the current match."
        },
        "vim.substitutionColor": {
          "type": "string",
          "markdownDescription": "Background color of substituted text when `#editor.inccommand#` is enabled. Uses `#editor.findMatchColor#` from current theme if undefined."
        },
        "vim.substitutionTextColor": {
          "type": "string",
          "markdownDescription": "Foreground color of substituted text when `#editor.inccommand#` is enabled."
        },
        "vim.highlightedyank.enable": {
          "type": "boolean",
          "description": "Enable highlighting when yanking.",
          "default": false
        },
        "vim.highlightedyank.color": {
          "type": "string",
          "description": "Background color of yanked text. The color must not be opaque so as not to hide underlying decorations.",
          "default": "rgba(250, 240, 170, 0.5)"
        },
        "vim.highlightedyank.textColor": {
          "type": "string",
          "description": "Foreground color of yanked text."
        },
        "vim.highlightedyank.duration": {
          "type": "number",
          "description": "Duration in milliseconds of the yank highlight.",
          "default": 200,
          "minimum": 1
        },
        "vim.useSystemClipboard": {
          "type": "boolean",
          "description": "Use system clipboard for unnamed register.",
          "default": false
        },
        "vim.overrideCopy": {
          "type": "boolean",
          "description": "Override VS Code's copy command with our own copy command, which works better with VSCodeVim. Turn this off if copying is not working.",
          "default": true
        },
        "vim.insertModeKeyBindings": {
          "type": "array",
          "markdownDescription": "Remapped keys in Insert mode. Allows mapping to Vim commands or VS Code actions. See [README](https://github.com/VSCodeVim/Vim/#key-remapping) for details.",
          "scope": "application"
        },
        "vim.insertModeKeyBindingsNonRecursive": {
          "type": "array",
          "markdownDescription": "Non-recursive keybinding overrides to use for Insert mode. Allows mapping to Vim commands or VS Code actions. See [README](https://github.com/VSCodeVim/Vim/#key-remapping) for details.",
          "scope": "application"
        },
        "vim.visualModeKeyBindings": {
          "type": "array",
          "markdownDescription": "Remapped keys in Visual mode. Allows mapping to Vim commands or VS Code actions. See [README](https://github.com/VSCodeVim/Vim/#key-remapping) for details.",
          "scope": "application"
        },
        "vim.visualModeKeyBindingsNonRecursive": {
          "type": "array",
          "markdownDescription": "Non-recursive keybinding overrides to use for Visual mode. Allows mapping to Vim commands or VS Code actions. See [README](https://github.com/VSCodeVim/Vim/#key-remapping) for details.",
          "scope": "application"
        },
        "vim.commandLineModeKeyBindings": {
          "type": "array",
          "markdownDescription": "Remapped keys in command line mode. Allows mapping to Vim commands or VS Code actions. See [README](https://github.com/VSCodeVim/Vim/#key-remapping) for details.",
          "scope": "application"
        },
        "vim.commandLineModeKeyBindingsNonRecursive": {
          "type": "array",
          "markdownDescription": "Non-recursive keybinding overrides to use for command line mode. Allows mapping to Vim commands or VS Code actions. See [README](https://github.com/VSCodeVim/Vim/#key-remapping) for details.",
          "scope": "application"
        },
        "vim.textwidth": {
          "type": "number",
          "markdownDescription": "Width to word-wrap to when using `gq`.",
          "default": 80,
          "scope": "language-overridable",
          "minimum": 1
        },
        "vim.timeout": {
          "type": "number",
          "description": "Timeout in milliseconds for remapped commands.",
          "default": 1000,
          "minimum": 0
        },
        "vim.maxmapdepth": {
          "type": "number",
          "description": "Maximum number of times a mapping is done without resulting in a character to be used.",
          "default": 1000,
          "minimum": 0
        },
        "vim.scroll": {
          "type": "number",
          "markdownDescription": "Number of lines to scroll with `Ctrl-U` and `Ctrl-D` commands. Set to 0 to use a half page scroll.",
          "default": 0,
          "minimum": 0
        },
        "vim.showcmd": {
          "type": "boolean",
          "description": "Show the text of any command you are in the middle of writing.",
          "default": true
        },
        "vim.showmodename": {
          "type": "boolean",
          "description": "Show the name of the current mode in the statusbar.",
          "default": true
        },
        "vim.iskeyword": {
          "type": "string",
          "markdownDescription": "Keywords contain alphanumeric characters and '_'. If not configured, `#editor.wordSeparators#` is used."
        },
        "vim.ignorecase": {
          "type": "boolean",
          "description": "Ignore case in search patterns.",
          "default": true
        },
        "vim.smartcase": {
          "type": "boolean",
          "markdownDescription": "Override the `ignorecase` option if the search pattern contains upper case characters.",
          "default": true
        },
        "vim.matchpairs": {
          "type": "string",
          "markdownDescription": "Characters that form pairs. The % command jumps from one to the other. Only character pairs are allowed that are different, thus you cannot jump between two double quotes. The characters must be separated by a colon. The pairs must be separated by a comma.",
          "default": "(:),{:},[:]",
          "pattern": "^(.:.)?(,.:.)*$"
        },
        "vim.camelCaseMotion.enable": {
          "type": "boolean",
          "markdownDescription": "Enable the [CamelCaseMotion](https://github.com/bkad/CamelCaseMotion) plugin for Vim.",
          "default": false
        },
        "vim.flash.enable": {
          "type": "boolean",
          "markdownDescription": "Enable the [Flash]() plugin for Vim.",
          "default": false
        },
        "vim.flash.ignorecase": {
          "type": "boolean",
          "markdownDescription": "Set to consider case sensitive in search patterns",
          "default": true
        },
        "vim.flash.labels": {
          "type": "string",
          "description": "Set the characters used for jump marker name.",
          "default": "hklyuiopnm,qwertzxcvbasdgjf;"
        },
        "vim.flash.marker.backgroundColor": {
          "type": "string",
          "description": "The background color of the marker box.",
          "default": "#ccff88"
        },
        "vim.flash.marker.nextMatchBackgroundColor": {
          "type": "string",
          "description": "The background color of the next marker box.",
          "default": "#ffb86c"
        },
        "vim.easymotion": {
          "type": "boolean",
          "markdownDescription": "Enable the [EasyMotion](https://github.com/easymotion/vim-easymotion) plugin for Vim.",
          "default": false
        },
        "vim.easymotionMarkerBackgroundColor": {
          "type": "string",
          "default": "#0000",
          "description": "Set a custom background color for EasyMotion markers."
        },
        "vim.easymotionMarkerForegroundColorOneChar": {
          "type": "string",
          "default": "#ff0000",
          "description": "Set a custom color for the text on one character long markers."
        },
        "vim.easymotionMarkerForegroundColorTwoCharFirst": {
          "type": "string",
          "default": "#ffb400",
          "description": "Set a custom color for the first character on two character long markers."
        },
        "vim.easymotionMarkerForegroundColorTwoCharSecond": {
          "type": "string",
          "default": "#b98300",
          "description": "Set a custom color for the second character on two character long markers."
        },
        "vim.easymotionIncSearchForegroundColor": {
          "type": "string",
          "default": "#7fbf00",
          "markdownDescription": "Set a custom color for the easymotion search n-character (default `<leader><leader>/`)."
        },
        "vim.easymotionDimColor": {
          "type": "string",
          "default": "#777777",
          "markdownDescription": "Set a custom color for the easymotion dimmed characters when `#vim.easymotionDimBackground#` is set to true."
        },
        "vim.easymotionDimBackground": {
          "type": "boolean",
          "description": "Whether to dim other text while markers are visible.",
          "default": true
        },
        "vim.easymotionMarkerFontWeight": {
          "type": "string",
          "description": "Set the font weight of the marker text.",
          "default": "bold"
        },
        "vim.easymotionKeys": {
          "type": "string",
          "description": "Set the characters used for jump marker name.",
          "default": "hklyuiopnm,qwertzxcvbasdgjf;"
        },
        "vim.easymotionJumpToAnywhereRegex": {
          "type": "string",
          "description": "Regex matches for JumpToAnywhere motion.",
          "default": "\\b[A-Za-z0-9]|[A-Za-z0-9]\\b|_.|#.|[a-z][A-Z]"
        },
        "vim.replaceWithRegister": {
          "type": "boolean",
          "markdownDescription": "Enable the [ReplaceWithRegister](https://github.com/vim-scripts/ReplaceWithRegister) plugin for Vim.",
          "default": false
        },
        "vim.smartRelativeLine": {
          "type": "boolean",
          "markdownDescription": "`#editor.lineNumbers#` is determined by the active Vim mode, absolute when in insert mode, relative otherwise.",
          "default": false
        },
        "vim.targets.enable": {
          "type": "boolean",
          "markdownDescription": "Enable [targets.vim](https://github.com/wellle/targets.vim#quote-text-objects) plugin (not fully implemented yet).",
          "default": false
        },
        "vim.targets.bracketObjects.enable": {
          "type": "boolean",
          "markdownDescription": "Enable last/next movements for bracket objects.",
          "default": true
        },
        "vim.targets.smartQuotes.enable": {
          "type": "boolean",
          "markdownDescription": "Enable the smart quotes movements from [targets.vim](https://github.com/wellle/targets.vim#quote-text-objects).",
          "default": true
        },
        "vim.targets.smartQuotes.breakThroughLines": {
          "type": "boolean",
          "markdownDescription": "Whether to break through lines when using [n]ext/[l]ast motion, see [targets.vim#next-and-last-quote](https://github.com/wellle/targets.vim#next-and-last-quote).",
          "default": true
        },
        "vim.targets.smartQuotes.aIncludesSurroundingSpaces": {
          "type": "boolean",
          "markdownDescription": "Whether to use default Vim behavior when using `a` (e.g. `da'`) which include surrounding spaces, or not, as for other text objects.",
          "default": true
        },
        "vim.sneak": {
          "type": "boolean",
          "markdownDescription": "Enable the [Sneak](https://github.com/justinmk/vim-sneak) plugin for Vim.",
          "default": false
        },
        "vim.sneakUseIgnorecaseAndSmartcase": {
          "type": "boolean",
          "markdownDescription": "Case sensitivity is determined by `#vim.ignorecase#` and `#vim.smartcase#`.",
          "default": false
        },
        "vim.sneakReplacesF": {
          "type": "boolean",
          "markdownDescription": "Use single-character [Sneak](https://github.com/justinmk/vim-sneak) instead of Vim's native `f`.",
          "default": false
        },
        "vim.surround": {
          "type": "boolean",
          "markdownDescription": "Enable the [Surround](https://github.com/tpope/vim-surround) plugin for Vim.",
          "default": true
        },
        "vim.argumentObjectSeparators": {
          "type": "array",
          "items": {
            "type": "string"
          },
          "markdownDescription": "Set separators for the argument text object.",
          "default": [
            ","
          ]
        },
        "vim.argumentObjectOpeningDelimiters": {
          "type": "array",
          "items": {
            "type": "string"
          },
          "markdownDescription": "Set opening delimiters for the argument text object.",
          "default": [
            "(",
            "["
          ]
        },
        "vim.argumentObjectClosingDelimiters": {
          "type": "array",
          "items": {
            "type": "string"
          },
          "markdownDescription": "Set closing delimiters for the argument text object.",
          "default": [
            ")",
            "]"
          ]
        },
        "vim.hlsearch": {
          "type": "boolean",
          "description": "Show all matches of the most recent search pattern.",
          "default": false
        },
        "vim.inccommand": {
          "type": "string",
          "markdownDescription": "Show the effects of the `:substitute` command as you type.",
          "default": "replace",
          "enum": [
            "",
            "append",
            "replace"
          ],
          "enumDescriptions": [
            "Don't show substitutions",
            "Show substitutions after matched text",
            "Replace matched text with substitutions"
          ]
        },
        "vim.incsearch": {
          "type": "boolean",
          "markdownDescription": "Show where a `/` or `?` search matches as you type it.",
          "default": true
        },
        "vim.history": {
          "type": "number",
          "description": "How much search or command history should be remembered.",
          "default": 50,
          "minimum": 1,
          "maximum": 10000
        },
        "vim.autoindent": {
          "type": "boolean",
          "description": "Indent code automatically.",
          "default": true
        },
        "vim.joinspaces": {
          "type": "boolean",
          "description": "Add two spaces after '.', '?', and '!' when joining or reformatting.",
          "default": true
        },
        "vim.startInInsertMode": {
          "type": "boolean",
          "description": "Start in Insert mode."
        },
        "vim.handleKeys": {
          "type": "object",
          "description": "Delegate certain key combinations back to VS Code to be handled natively.",
          "default": {
            "<C-d>": true,
            "<C-s>": false,
            "<C-z>": false
          }
        },
        "vim.statusBarColorControl": {
          "type": "boolean",
          "markdownDescription": "Allow VSCodeVim to change status bar color based on mode. **NOTE:** Using this feature will have a negative impact on performance.",
          "default": false
        },
        "vim.statusBarColors.normal": {
          "type": [
            "string",
            "array"
          ],
          "description": "Status bar color when in Normal mode.",
          "default": [
            "#005f5f",
            "#ffffff"
          ]
        },
        "vim.statusBarColors.insert": {
          "type": [
            "string",
            "array"
          ],
          "description": "Status bar color when in Insert mode.",
          "default": [
            "#5f0000",
            "#ffffff"
          ]
        },
        "vim.statusBarColors.visual": {
          "type": [
            "string",
            "array"
          ],
          "description": "Status bar color when in Visual mode.",
          "default": [
            "#5f00af",
            "#ffffff"
          ]
        },
        "vim.statusBarColors.visualline": {
          "type": [
            "string",
            "array"
          ],
          "description": "Status bar color when in VisualLine mode.",
          "default": [
            "#005f87",
            "#ffffff"
          ]
        },
        "vim.statusBarColors.visualblock": {
          "type": [
            "string",
            "array"
          ],
          "description": "Status bar color when in VisualBlock mode.",
          "default": [
            "#86592d",
            "#ffffff"
          ]
        },
        "vim.statusBarColors.replace": {
          "type": [
            "string",
            "array"
          ],
          "description": "Status bar color when in Replace mode.",
          "default": [
            "#00000",
            "#ffffff"
          ]
        },
        "vim.statusBarColors.commandlineinprogress": {
          "type": [
            "string",
            "array"
          ],
          "description": "Status bar color when in CommandLineInProgress mode.",
          "default": [
            "#007acc",
            "#ffffff"
          ]
        },
        "vim.statusBarColors.searchinprogressmode": {
          "type": [
            "string",
            "array"
          ],
          "description": "Status bar color when in SearchInProgress mode.",
          "default": [
            "#007acc",
            "#ffffff"
          ]
        },
        "vim.statusBarColors.easymotionmode": {
          "type": [
            "string",
            "array"
          ],
          "description": "Status bar color when in EasyMotion mode.",
          "default": [
            "#007acc",
            "#ffffff"
          ]
        },
        "vim.statusBarColors.easymotioninputmode": {
          "type": [
            "string",
            "array"
          ],
          "description": "Status bar color when in EasyMotionInput mode.",
          "default": [
            "#007acc",
            "#ffffff"
          ]
        },
        "vim.statusBarColors.surroundinputmode": {
          "type": [
            "string",
            "array"
          ],
          "description": "Status bar color when in SurroundInput mode.",
          "default": [
            "#007acc",
            "#ffffff"
          ]
        },
        "vim.visualstar": {
          "type": "boolean",
          "markdownDescription": "In Visual mode, start a search with `*` or `#` using the current selection.",
          "default": false
        },
        "vim.changeWordIncludesWhitespace": {
          "type": "boolean",
          "description": "Includes trailing whitespace when changing word.",
          "default": false
        },
        "vim.foldfix": {
          "type": "boolean",
          "description": "Uses a hack to move around folds properly.",
          "default": false
        },
        "vim.mouseSelectionGoesIntoVisualMode": {
          "type": "boolean",
          "description": "If enabled, dragging with the mouse activates Visual mode.",
          "default": true
        },
        "vim.disableExtension": {
          "type": "boolean",
          "description": "Disables the VSCodeVim extension. The extension will continue to be loaded and activated, but Vim functionality will be disabled.",
          "default": false
        },
        "vim.enableNeovim": {
          "type": "boolean",
          "markdownDescription": "Use Neovim to execute Ex commands. You should restart VS Code after enabling/disabling this for the changes to take effect. **NOTE:** Neovim version 0.2.0 or greater must be installed, and if the executable is not on your PATH, `#vim.neovimPath#` must be set.",
          "default": false
        },
        "vim.neovimPath": {
          "type": "string",
          "markdownDescription": "Path to Neovim executable. For example, `/usr/bin/nvim`, or  `C:\\Program Files\\Neovim\\bin\\nvim.exe`.",
          "default": "",
          "scope": "machine"
        },
        "vim.neovimUseConfigFile": {
          "type": "boolean",
          "markdownDescription": "Use a config file for Neovim, specified by `#vim.neovimConfigPath#`.",
          "default": false
        },
        "vim.neovimConfigPath": {
          "type": "string",
          "markdownDescription": "Path to Neovim configuration file. `#vim.neovimUseConfigFile#` must be enabled. If path is left blank, Neovim will use its default config path, i.e. `~/.config/nvim/init.vim` or 'C:\\Users\\USERNAME\\AppData\\Local\\nvim\\init.vim'.",
          "default": "",
          "scope": "machine"
        },
        "vim.vimrc.enable": {
          "type": "boolean",
          "markdownDescription": "Use key mappings from a `.vimrc` file.",
          "default": false
        },
        "vim.vimrc.path": {
          "type": "string",
          "markdownDescription": "Path to a Vim configuration file. If unset, it will check for `$HOME/.vscodevimrc`, `$HOME/.vimrc`, `$HOME/_vimrc`, and `$HOME/.config/nvim/init.vim`, in that order."
        },
        "vim.substituteGlobalFlag": {
          "type": "boolean",
          "markdownDescription": "Automatically apply the global flag, `/g`, to substitute commands. When set to true, use `/g` to mean only first match should be replaced.",
          "default": false,
          "markdownDeprecationMessage": "**Deprecated**: Please use `#vim.gdefault#` instead.",
          "deprecationMessage": "Deprecated: Please use vim.gdefault instead."
        },
        "vim.gdefault": {
          "type": "boolean",
          "markdownDescription": "Automatically apply the global flag, `/g`, to substitute commands. When set to true, use `/g` to mean only first match should be replaced.",
          "default": false
        },
        "vim.cursorStylePerMode.normal": {
          "type": "string",
          "description": "Cursor style for Normal mode.",
          "enum": [
            "",
            "block",
            "block-outline",
            "line",
            "line-thin",
            "underline",
            "underline-thin"
          ]
        },
        "vim.cursorStylePerMode.insert": {
          "type": "string",
          "description": "Cursor style for Insert mode.",
          "enum": [
            "",
            "block",
            "block-outline",
            "line",
            "line-thin",
            "underline",
            "underline-thin"
          ]
        },
        "vim.cursorStylePerMode.replace": {
          "type": "string",
          "description": "Cursor style for Replace mode.",
          "enum": [
            "",
            "block",
            "block-outline",
            "line",
            "line-thin",
            "underline",
            "underline-thin"
          ]
        },
        "vim.cursorStylePerMode.visual": {
          "type": "string",
          "description": "Cursor style for Visual mode.",
          "enum": [
            "",
            "block",
            "block-outline",
            "line",
            "line-thin",
            "underline",
            "underline-thin"
          ]
        },
        "vim.cursorStylePerMode.visualline": {
          "type": "string",
          "description": "Cursor style for VisualLine mode.",
          "enum": [
            "",
            "block",
            "block-outline",
            "line",
            "line-thin",
            "underline",
            "underline-thin"
          ]
        },
        "vim.cursorStylePerMode.visualblock": {
          "type": "string",
          "description": "Cursor style for VisualBlock mode.",
          "enum": [
            "",
            "block",
            "block-outline",
            "line",
            "line-thin",
            "underline",
            "underline-thin"
          ]
        },
        "vim.autoSwitchInputMethod.enable": {
          "type": "boolean",
          "description": "If enabled, the input method switches automatically when the mode changes.",
          "default": false
        },
        "vim.autoSwitchInputMethod.defaultIM": {
          "type": "string",
          "markdownDescription": "The input method for your normal mode, find more information [here](https://github.com/VSCodeVim/Vim#input-method).",
          "default": "",
          "scope": "machine"
        },
        "vim.autoSwitchInputMethod.switchIMCmd": {
          "type": "string",
          "description": "The shell command to switch input method.",
          "default": "/path/to/im-select {im}",
          "scope": "machine"
        },
        "vim.autoSwitchInputMethod.obtainIMCmd": {
          "type": "string",
          "description": "The shell command to get current input method.",
          "default": "/path/to/im-select",
          "scope": "machine"
        },
        "vim.whichwrap": {
          "type": "string",
          "description": "Comma-separated list of motion keys that should wrap to next/previous line.",
          "default": "b,s"
        },
        "vim.report": {
          "type": "number",
          "description": "Threshold for reporting number of lines changed.",
          "default": 2,
          "minimum": 1
        },
        "vim.digraphs": {
          "type": "object",
          "description": "Custom digraph shortcuts for inserting special characters, expressed as UTF16 code points.",
          "default": {}
        },
        "vim.wrapscan": {
          "type": "boolean",
          "description": "Searches wrap around the end of the file.",
          "default": true
        },
        "vim.startofline": {
          "type": "boolean",
          "markdownDescription": "When `true` the commands listed below move the cursor to the first non-blank of the line.  When `false` the cursor is kept in the same column (if possible).  This applies to the commands: `<C-d>`, `<C-u>`, `<C-b>`, `<C-f>`, `G`, `H`, `M`, `L`, `gg`, and to the commands `d`, `<<` and `>>` with a linewise operator.",
          "default": true
        },
        "vim.showMarksInGutter": {
          "type": "boolean",
          "description": "Show the currently set mark(s) in the gutter.",
          "default": false
        },
        "vim.shell": {
          "type": "string",
          "description": "Path to the shell to use for `!` and `:!` commands.",
          "default": ""
        }
      }
    },
    "languages": [
      {
        "id": "Vimscript",
        "extensions": [
          ".vim",
          ".vimrc"
        ],
        "configuration": "./language-configuration.json"
      }
    ],
    "grammars": [
      {
        "language": "Vimscript",
        "scopeName": "source.vimscript",
        "path": "./syntaxes/vimscript.tmLanguage.json"
      }
    ]
  },
  "scripts": {
    "vscode:prepublish": "gulp build",
    "build": "gulp build",
    "build-dev": "gulp build-dev",
    "build-test": "gulp prepare-test",
    "test": "node ./out/test/runTest.js",
    "lint": "eslint .",
    "lint:fix": "eslint . --fix",
    "prettier": "prettier --write .",
    "prettier:check": "prettier --check .",
    "watch": "webpack -c webpack.dev.js --watch",
    "package": "yarn run vsce package --yarn --allow-star-activation",
    "prepare": "husky install"
  },
  "dependencies": {
    "diff-match-patch": "1.0.5",
    "lodash": "^4.17.21",
    "neovim": "4.10.1",
    "os-browserify": "0.3.0",
    "parsimmon": "^1.18.0",
    "path-browserify": "1.0.1",
    "process": "0.11.10",
    "queue": "^6.0.2",
    "untildify": "4.0.0",
    "util": "0.12.5"
  },
  "devDependencies": {
    "@types/diff": "5.0.9",
    "@types/diff-match-patch": "1.0.36",
    "@types/glob": "8.1.0",
    "@types/lodash": "4.14.202",
    "@types/mocha": "10.0.6",
    "@types/node": "18.19.4",
    "@types/parsimmon": "1.10.9",
    "@types/sinon": "17.0.2",
    "@types/vscode": "1.74.0",
    "@typescript-eslint/eslint-plugin": "^6.9.0",
    "@typescript-eslint/parser": "^6.9.0",
    "@vscode/test-electron": "2.3.8",
    "circular-dependency-plugin": "^5.2.2",
    "clean-webpack-plugin": "4.0.0",
    "eslint": "^8.52.0",
    "eslint-config-prettier": "^9.0.0",
    "eslint-plugin-jsdoc": "^46.8.2",
    "eslint-plugin-prefer-arrow": "^1.2.3",
    "event-stream": "4.0.1",
    "fork-ts-checker-webpack-plugin": "9.0.2",
    "gulp": "4.0.2",
    "gulp-bump": "3.2.0",
    "gulp-git": "2.10.1",
    "gulp-tag-version": "1.3.1",
    "gulp-typescript": "5.0.1",
    "husky": "^8.0.3",
    "lint-staged": "^15.0.0",
    "minimist": "1.2.8",
    "mocha": "10.2.0",
    "plugin-error": "2.0.1",
    "prettier": "3.1.1",
    "sinon": "17.0.1",
    "ts-loader": "9.5.1",
    "typescript": "5.3.3",
    "vsce": "2.15.0",
    "webpack": "5.89.0",
    "webpack-cli": "5.1.4",
    "webpack-merge": "5.10.0",
    "webpack-stream": "7.0.0"
  },
  "lint-staged": {
    "*.{ts,js,json,md,yml}": "prettier --write",
    "*.ts": "eslint --fix"
  }
}<|MERGE_RESOLUTION|>--- conflicted
+++ resolved
@@ -3,13 +3,8 @@
   "displayName": "CVim",
   "description": "CVim emulation for Visual Studio Code",
   "icon": "images/icon.png",
-<<<<<<< HEAD
-  "version": "1.26.7",
+  "version": "1.27.2",
   "publisher": "cuixiaorui",
-=======
-  "version": "1.27.2",
-  "publisher": "vscodevim",
->>>>>>> eee20a33
   "galleryBanner": {
     "color": "#e3f4ff",
     "theme": "light"
