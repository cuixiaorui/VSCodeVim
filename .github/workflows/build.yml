--- conflicted
+++ resolved
@@ -22,10 +22,7 @@
         uses: actions/setup-node@v3
         with:
           node-version: 16
-<<<<<<< HEAD
-=======
           cache: yarn
->>>>>>> ad3c8be8
 
       - name: Install dependencies
         run: yarn install --frozen-lockfile
